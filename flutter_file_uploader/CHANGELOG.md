<<<<<<< HEAD
## [1.1.1] - 2024-08-31

### Fixed

- Update `README.md` screenshot references
=======
## [1.2.0] - 2024-09-13

### Added

- can hide file uploader button (`FileUploader.hideOnLimit`)
- disable effect on default FileUploader border

### Fix

- fix onTap on limit reached [1](https://github.com/MattiaPispisa/file_uploader/issues/1)
>>>>>>> 39b53ee1

## [1.1.0] - 2024-08-20

### Added

- test coverage
- `FileUploadControllerProvider.startOnInit`
- deprecated legacy properties of `FileUploaderRef`, added `upload` and `retry` to control a file
  upload
- more documentation
- more examples

### Fix

- Fix remove file uploaded

## [1.0.1] - 2024-06-23

### Changed

- `repository` in `pubspec.yaml`

## [1.0.0] - 2024-06-19

### Changed

- Breaking, update `en_file_uploader` to version `^2.0.0`, replace `File` with `XFile`

## [0.1.0] - 2024-06-18

### First release<|MERGE_RESOLUTION|>--- conflicted
+++ resolved
@@ -1,10 +1,3 @@
-<<<<<<< HEAD
-## [1.1.1] - 2024-08-31
-
-### Fixed
-
-- Update `README.md` screenshot references
-=======
 ## [1.2.0] - 2024-09-13
 
 ### Added
@@ -15,7 +8,12 @@
 ### Fix
 
 - fix onTap on limit reached [1](https://github.com/MattiaPispisa/file_uploader/issues/1)
->>>>>>> 39b53ee1
+
+## [1.1.1] - 2024-08-31
+
+### Fixed
+
+- Update `README.md` screenshot references
 
 ## [1.1.0] - 2024-08-20
 
